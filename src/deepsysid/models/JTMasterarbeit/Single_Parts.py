--- conflicted
+++ resolved
@@ -965,19 +965,6 @@
         else:
             raise ValueError('loss can only be "mse" or "msge"')
         
-<<<<<<< HEAD
-        self._predictor = rnn.LtiRnnConvConstr(
-            nx=self.nx,
-            #in dimesion is state+ output of inputnet dismesion
-            #TODO: make it variable when making the inputnet variable
-            nu=self.state_dim+self.control_dim,################################
-            ny=self.state_dim,
-            nw=self.recurrent_dim,
-            gamma=self.gamma,
-            beta=self.beta,
-            bias=self.bias,
-        ).to(self.device)
-=======
         if self.forward_alt_bool:
             self._predictor = rnn.LtiRnnConvConstr(
                 nx=self.nx,
@@ -1002,7 +989,6 @@
                 beta=self.beta,
                 bias=self.bias,
             ).to(self.device)
->>>>>>> 96c32c4d
 
         self._initializer = rnn.BasicLSTM(
             input_dim=self.control_dim + self.state_dim,
@@ -1220,14 +1206,10 @@
                     control_in =batch['control'].float().to(self.device)
                 #do the rnn 
                 rnn_input = torch.concat((control_in, out_lin_norm),dim=2)
-<<<<<<< HEAD
-                res_error, _ = self._predictor.forward(x_pred = rnn_input, hx=hx)
-=======
                 if self.forward_alt_bool:
                     res_error, _ = self._predictor.forward_alt(x_pred = rnn_input, device=self.device, hx=None)
                 else:
                     res_error, _ = self._predictor.forward(x_pred = rnn_input, device=self.device, hx=None)
->>>>>>> 96c32c4d
 
                 res_error = res_error.to(self.device)
                 #calculated the corrected output and barrier
@@ -1419,11 +1401,6 @@
                     #normalize the out_lin
                     out_lin_norm = utils.normalize(lin_in_rnn, _state_mean_RNN_in_torch, _state_std_RNN_in_torch)
 
-<<<<<<< HEAD
-                    rnn_in = torch.concat([control_in, out_lin_norm],dim=2)
-                    eout, x = self._predictor.forward(rnn_in, hx=x)
-                    eout = eout.to(self.device)
-=======
                     rnn_input = torch.concat([control_in, out_lin_norm],dim=2)
 
                     if self.forward_alt_bool:
@@ -1431,19 +1408,14 @@
                     else:
                         res_error, x = self._predictor.forward(x_pred = rnn_input, device=self.device, hx=x)
                     res_error = res_error.to(self.device)
->>>>>>> 96c32c4d
                     # hx has a very wierd format and is not the same as the output x
                     x = [[x[0],x[0]]]
                     corr_state = out_lin_norm+res_error
 
                     #denormalize the corrected state and use it as new state for the linear
-<<<<<<< HEAD
-                    corr_state_denorm = utils.denormalize(corr_state, _state_mean_torch, _state_std_torch)
-=======
                     corr_state_denorm = utils.denormalize(corr_state, _state_mean_RNN_in_torch, _state_std_RNN_in_torch)
                     
                     #this takes the denormalized corrected state as input
->>>>>>> 96c32c4d
                     states_next = self._diskretized_linear.forward(
                         input_forces=in_lin,
                         states=corr_state_denorm
@@ -1864,15 +1836,10 @@
                     control_in =batch['control'].float().to(self.device)
                 #do the rnn 
                 rnn_input = torch.concat((control_in, out_lin_norm),dim=2)
-<<<<<<< HEAD
-                res_error, _ = self._predictor.forward(x_pred = rnn_input, hx=hx)
-
-=======
                 if self.forward_alt_bool:
                     res_error, _ = self._predictor.forward_alt(x_pred = rnn_input, device=self.device, hx=None)
                 else:
                     res_error, _ = self._predictor.forward(x_pred = rnn_input, device=self.device, hx=None)
->>>>>>> 96c32c4d
 
                 res_error = res_error.to(self.device)
                 #calculated the corrected output and barrier
@@ -2006,14 +1973,10 @@
                     control_in = control.float().to(self.device)
                 #do the rnn 
                 rnn_input = torch.concat((control_in, out_lin_norm),dim=2)
-<<<<<<< HEAD
-                res_error, _ = self._predictor.forward(x_pred = rnn_input, hx=hx)
-=======
                 if self.forward_alt_bool:
                     res_error, _ = self._predictor.forward_alt(x_pred = rnn_input, device=self.device, hx=None)
                 else:
                     res_error, _ = self._predictor.forward(x_pred = rnn_input, device=self.device, hx=None)
->>>>>>> 96c32c4d
                 res_error = res_error.to(self.device)
                 corr_states = out_lin_norm+res_error
 
@@ -2174,13 +2137,6 @@
                     lin_in_rnn = states_next
                     
                     #normalize the out_lin
-<<<<<<< HEAD
-                    out_lin_norm = utils.normalize(out_lin, _state_mean_RNN_in_torch, _state_std_RNN_in_torch)
-
-                    rnn_in = torch.concat([control_in, out_lin_norm],dim=2)
-                    eout, x = self._predictor.forward(rnn_in, hx=x)
-                    eout = eout.to(self.device)
-=======
                     out_lin_norm = utils.normalize(lin_in_rnn, _state_mean_RNN_in_torch, _state_std_RNN_in_torch)
 
                     rnn_input = torch.concat([control_in, out_lin_norm],dim=2)
@@ -2189,19 +2145,14 @@
                     else:
                         res_error, x = self._predictor.forward(x_pred = rnn_input, device=self.device, hx=x)
                     res_error = res_error.to(self.device)
->>>>>>> 96c32c4d
                     # hx has a very wierd format and is not the same as the output x
                     x = [[x[0],x[0]]]
                     corr_state = out_lin_norm+res_error
 
                     #denormalize the corrected state and use it as new state for the linear
-<<<<<<< HEAD
-                    corr_state_denorm = utils.denormalize(corr_state, _state_mean_torch, _state_std_torch)
-=======
                     corr_state_denorm = utils.denormalize(corr_state, _state_mean_RNN_in_torch, _state_std_RNN_in_torch)
                     
                     #this takes the denormalized corrected state as input
->>>>>>> 96c32c4d
                     states_next = self._diskretized_linear.forward(
                         input_forces=in_lin,
                         states=corr_state_denorm
@@ -2370,13 +2321,6 @@
                     lin_in_rnn = states_next
                     
                     #normalize the out_lin
-<<<<<<< HEAD
-                    out_lin_norm = utils.normalize(out_lin, _state_mean_RNN_in_torch, _state_std_RNN_in_torch)
-
-                    rnn_in = torch.concat([control_in, out_lin_norm],dim=2)
-                    eout, x = self._predictor.forward(rnn_in, hx=x)
-                    eout = eout.to(self.device)
-=======
                     out_lin_norm = utils.normalize(lin_in_rnn, _state_mean_RNN_in_torch, _state_std_RNN_in_torch)
 
                     rnn_input = torch.concat([control_in, out_lin_norm],dim=2)
@@ -2385,7 +2329,6 @@
                     else:
                         res_error, x = self._predictor.forward(x_pred = rnn_input, device=self.device, hx=x)
                     res_error = res_error.to(self.device)
->>>>>>> 96c32c4d
                     # hx has a very wierd format and is not the same as the output x
                     x = [[x[0],x[0]]]
                     corr_state = out_lin_norm+res_error
@@ -2590,16 +2533,6 @@
 
                 #needs batch and sequence format
                 control_in_ = control_in.unsqueeze(0).unsqueeze(0)
-<<<<<<< HEAD
-                rnn_in = torch.concat([control_in_, out_lin_norm],dim=2)
-                eout, x = self._predictor.forward(rnn_in, hx=x)
-                eout = eout.to(self.device)
-                # hx has a very wierd format and is not the same as the output x
-                x = [[x[0],x[0]]]
-                corr_state = out_lin_norm+eout
-                corr_state_denorm = utils.denormalize(corr_state, _state_mean_torch, _state_std_torch)
-                outputs.append(corr_state_denorm)
-=======
                 rnn_input = torch.concat([control_in_, out_lin_norm],dim=2)
                 if self.forward_alt_bool:
                     res_error, x = self._predictor.forward_alt(x_pred = rnn_input, device=self.device, hx=x)
@@ -2619,7 +2552,6 @@
                 )
                 outputs.append(output)
 
->>>>>>> 96c32c4d
                 #this takes the denormalized corrected state as input
                 states_next = self._diskretized_linear.forward(
                     input_forces=in_lin.unsqueeze(0),
@@ -2711,14 +2643,6 @@
             _, hx = self._initializer.forward(x0_init)
             out_lin_norm = utils.normalize(lin_in_rnn, _state_mean_RNN_in_torch, _state_std_RNN_in_torch)
             rnn_input = torch.concat((curr_cont_in,out_lin_norm),dim=2)
-<<<<<<< HEAD
-            res_error, _ = self._predictor.forward(x_pred = rnn_input, hx=hx)
-            res_error = res_error.to(self.device)
-            #I DONT denormalise the res_error, I can simply denormalise the corrected states
-            pred_states_ = out_lin_norm + res_error
-            pred_states_ = utils.denormalize(pred_states_, _state_mean_torch, _state_std_torch)
-            pred_states_ = pred_states_.to(self.device)
-=======
             if self.forward_alt_bool:
                 res_error, _ = self._predictor.forward_alt(x_pred = rnn_input, device=self.device, hx=None)
             else:
@@ -2737,7 +2661,6 @@
             true_input_pred_states_ = self._diskretized_linear.calc_output(
                 states = states_with_true_input_forces,
                 )
->>>>>>> 96c32c4d
 
             filler_forces_ = self._inputnet.forward(x0_control)
 
@@ -2843,17 +2766,6 @@
 
                 out_lin_norm = utils.normalize(lin_in_rnn, _state_mean_RNN_in_torch, _state_std_RNN_in_torch)
 
-<<<<<<< HEAD
-                rnn_in = torch.concat([control_in_, out_lin_norm],dim=2)
-                eout, x = self._predictor.forward(rnn_in, hx=x)
-                eout = eout.to(self.device)
-                # hx has a very wierd format and is not the same as the output x
-                x = [[x[0],x[0]]]
-                corr_state = out_lin_norm+eout
-                corr_state_denorm = utils.denormalize(corr_state, _state_mean_torch, _state_std_torch)
-                outputs.append(corr_state_denorm)
-                #this takes the denormalized corrected state as input
-=======
                 rnn_input = torch.concat([control_in_, out_lin_norm],dim=2)
                 if self.forward_alt_bool:
                     res_error, x = self._predictor.forward_alt(x_pred = rnn_input, device=self.device, hx=x)
@@ -2873,7 +2785,6 @@
                 )
                 outputs.append(output)
                 #this takes the denormalized corrected state as input and calculates the next state
->>>>>>> 96c32c4d
                 states_next = self._diskretized_linear.forward(
                     input_forces=in_lin_,
                     states=corr_state_denorm,
